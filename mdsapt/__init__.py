"""An MDA-kit for calcuating quantum interactions in psi4."""

# Add imports here
from . import log

<<<<<<< HEAD
# Import core items
from .config import Config, load_from_yaml_file
from .sapt import TrajectorySAPT, DockingSAPT
from .viewer import Viewer
=======
# Import core classes
from .config import Config
from .optimizer import Optimizer
from .sapt import TrajectorySAPT
>>>>>>> 5d841ed8

# Handle versioneer
from ._version import get_versions
versions = get_versions()
__version__ = versions['version']
__git_revision__ = versions['full-revisionid']
del get_versions, versions


def create_logger(logfile='mdsapt.log'):
    logger = log.create('mdsapt', logfile)
    return logger


def log_banner():
    """Log program name and licence at INFO level"""
    logger.info(f"MD-SAPT {__version__} starting")
    logger.info("Copyright (c) 2021-2022 Alia Lescoulie, Astrid Yu, and Ashley Ringer McDonald")
    logger.info("Released under GPLv3 License")


logger = create_logger()
log_banner()<|MERGE_RESOLUTION|>--- conflicted
+++ resolved
@@ -3,17 +3,9 @@
 # Add imports here
 from . import log
 
-<<<<<<< HEAD
-# Import core items
+# Import core classes
 from .config import Config, load_from_yaml_file
 from .sapt import TrajectorySAPT, DockingSAPT
-from .viewer import Viewer
-=======
-# Import core classes
-from .config import Config
-from .optimizer import Optimizer
-from .sapt import TrajectorySAPT
->>>>>>> 5d841ed8
 
 # Handle versioneer
 from ._version import get_versions
