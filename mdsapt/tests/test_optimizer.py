import numpy as np
from numpy.testing import assert_array_almost_equal
import pytest


import os

import MDAnalysis as mda

from ..optimizer import Optimizer
from ..config import Config, load_from_yaml_file


class TestOptimizer(object):

    def test_prepare_resids(self):
        settings: Config = load_from_yaml_file(
            os.path.join(os.getcwd(), 'mdsapt', 'tests', 'testing_resources', 'test_input.yaml'))
        settings.analysis.pairs = [(11, 214)]
        Unv = mda.Universe(str(settings.analysis.topology), [str(path) for path in settings.analysis.trajectories])
        Opt: Optimizer = Optimizer(settings)

        r11: mda.AtomGroup = Unv.select_atoms('resid 11')

        r11_fixed: mda.AtomGroup = Opt.rebuild_resid(11, r11)
        assert_array_almost_equal(r11.select_atoms(f'name CA').positions, r11_fixed.select_atoms(f'name CA').positions, decimal=3)
        assert_array_almost_equal(r11.select_atoms(f'name N').positions, r11_fixed.select_atoms(f'name N').positions, decimal=3)
        assert_array_almost_equal(r11.select_atoms(f'name O').positions, r11_fixed.select_atoms(f'name O').positions, decimal=3)
        assert_array_almost_equal(r11.select_atoms(f'name C').positions, r11_fixed.select_atoms(f'name C').positions, decimal=3)

    def test_prepare_end(self):
        settings: Config = load_from_yaml_file(
            os.path.join(os.getcwd(), 'mdsapt', 'tests', 'testing_resources', 'test_input.yaml'))
        Unv = mda.Universe(str(settings.analysis.topology), [str(path) for path in settings.analysis.trajectories])
        settings.analysis.pairs = [(1, 214)]
        Opt: Optimizer = Optimizer(settings)
<<<<<<< HEAD
=======
        Opt._resids[214] = Unv.select_atoms('resid 214')
>>>>>>> 5fa11d48

        r215 = Unv.select_atoms('resid 214')
        r215_fixed = Opt.rebuild_resid(214, r215)
        assert len(r215_fixed.select_atoms('name Hc')) == 0

    def test_non_amino(self):
        settings: Config = load_from_yaml_file(
            os.path.join(os.getcwd(), 'mdsapt', 'tests', 'testing_resources', 'test_input.yaml'))
        settings.analysis.pairs = [(126, 214)]
        Unv = mda.Universe(str(settings.analysis.topology), [str(path) for path in settings.analysis.trajectories])
        Opt: Optimizer = Optimizer(settings)
<<<<<<< HEAD
=======
        Opt: Optimizer = Optimizer(settings)
        Opt._resids[126] = Unv.select_atoms('resid 126')
>>>>>>> 5fa11d48

        r126 = Unv.select_atoms('resid 126')
        r126_fixed = Opt.rebuild_resid(126, r126)
        assert len(r126_fixed.select_atoms('name Hc')) == 0<|MERGE_RESOLUTION|>--- conflicted
+++ resolved
@@ -34,10 +34,7 @@
         Unv = mda.Universe(str(settings.analysis.topology), [str(path) for path in settings.analysis.trajectories])
         settings.analysis.pairs = [(1, 214)]
         Opt: Optimizer = Optimizer(settings)
-<<<<<<< HEAD
-=======
         Opt._resids[214] = Unv.select_atoms('resid 214')
->>>>>>> 5fa11d48
 
         r215 = Unv.select_atoms('resid 214')
         r215_fixed = Opt.rebuild_resid(214, r215)
@@ -49,11 +46,8 @@
         settings.analysis.pairs = [(126, 214)]
         Unv = mda.Universe(str(settings.analysis.topology), [str(path) for path in settings.analysis.trajectories])
         Opt: Optimizer = Optimizer(settings)
-<<<<<<< HEAD
-=======
         Opt: Optimizer = Optimizer(settings)
         Opt._resids[126] = Unv.select_atoms('resid 126')
->>>>>>> 5fa11d48
 
         r126 = Unv.select_atoms('resid 126')
         r126_fixed = Opt.rebuild_resid(126, r126)
