# Standard environment for developing MDSAPT.

name: mdsapt
channels:
  - psi4
  - conda-forge
  - defaults
dependencies:
  - mdanalysis
  - numpy
  - openmm
  - pandas
  - pdbfixer
  - psi4
<<<<<<< HEAD
=======
  - pydantic
  - pytest-cov
>>>>>>> bca214ec
  - pyyaml
  - rdkit

  # Optional deps
  - nglview

  # Development deps
  - autopep8
  - pyright # type-checking
  - pylint
  - pytest
  - pytest-cov<|MERGE_RESOLUTION|>--- conflicted
+++ resolved
@@ -12,11 +12,8 @@
   - pandas
   - pdbfixer
   - psi4
-<<<<<<< HEAD
-=======
   - pydantic
   - pytest-cov
->>>>>>> bca214ec
   - pyyaml
   - rdkit
 
